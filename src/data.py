import os
from typing import List
import pandas as pd
import numpy as np
import matplotlib
import matplotlib.pyplot as plt
<<<<<<< HEAD
import timeit

=======
from sklearn.svm import SVC
>>>>>>> edbc3dfe
from sklearn.model_selection import train_test_split
from sklearn.model_selection import learning_curve


def dt_lookup(s):
    """
    Helper func. This is an extremely fast approach to datetime parsing.
    For large data, the same dates are often repeated. Rather than
    re-parse these, we store all unique dates, parse them, and
    use a lookup to convert all dates.

    https://stackoverflow.com/questions/29882573/pandas-slow-date-conversion
    """
    return s.map({date: pd.to_datetime(date) for date in s.unique()})


def read_hackrf_sweep_file_and_merge(path) -> pd.DataFrame:
    """
    Takes in the path to an output file from hackrf_sweep. hackrf_sweep spreads the output of a single sweep over
    multiple lines. This combines those lines. So that:
    - one row is one whole sweep (180 bins)
    - row indexed by datetime timestamp
    - columns (ie bins) are floor(starting_bin_freq_hz)

    With current hackrf_sweep settings, this yields a dataframe with 180 rows

    :param path: filepath_or_buffer : str, path object, or file-like object
    :return: pd.DataFrame
    """
    # grouped.get_group('2019-02-15 11:03:17.299693').values[:, 6:].ravel() # todo delete this line

    # Read CSV hackrf_sweep output to Pandas DataFrame
    hackrf_df: pd.DataFrame = pd.read_csv(path, header=None, low_memory=False)

    # Index everything by datetime
    datetime = pd.DatetimeIndex(dt_lookup(hackrf_df[0] + hackrf_df[1]))
    hackrf_df.set_index(datetime, inplace=True)

    # Group according to datetime timestamp
    # find the number of bins we are expecting, so we can discard the others. Use mode for this
    expected_num_bins = hackrf_df.groupby(hackrf_df.index).apply(lambda x: x.values[:, 6:].ravel().size).mode()
    # filter out incomplete sweeps. ie where < 180 bins
    merged_df = hackrf_df.groupby(hackrf_df.index).filter(lambda x: x.values[:, 6:].ravel().size == expected_num_bins)
    # combine multiple rows corresponding to a single sweep/timestamp into one row, datetime indexed
    merged_df = merged_df.groupby(merged_df.index).apply(lambda x: pd.Series(x.values[:, 6:].ravel()))

    num_bins = merged_df.shape[1]
    # set col name to min freq for each sample i.e. sample starting at 2400000000 hz
    min_freq = hackrf_df[2].min()
    max_freq = hackrf_df[3].max()
    bin_size = (max_freq - min_freq) / num_bins  # in hz
    merged_df.columns = [int((min_freq + x * bin_size)) for x in range(0, num_bins)]

    return merged_df


def get_mean_by_bin(df: pd.DataFrame) -> pd.Series:
    """
    Takes all the sweep data from the input dataframe as returned by read_hackrf_sweep_file_and_merge
    and gets the average db for each bin.
    Returns as a pandas Series

    :param df: pd.DataFrame from experiment in question
    :return: pd.Series of average
    """
    return df.mean(axis=0)


def get_train_test_data(positive: List, negative: List, testSize=0.2):
    """
    Takes in string or list of string paths to data files for both positive and
    negative examples of our hackrf_sweep data and returns a train and test
    split of inputs and their labels


    :param positive: the list files containing positive examples
    :param negative: the list of files containing negative examples
    returns a four tuple of x_train, x_test, y_train, y_test
    """
    # 1 for positive examples (drones flying) and 0 for just random noise
    labels = [1.0, 0.0]

    labeled_data = pd.DataFrame()
    for files, label in zip([positive, negative], labels):
        for filename in files:
            new_data = read_hackrf_sweep_file_and_merge(filename)
            new_data['label'] = label
            labeled_data = labeled_data.append(new_data)

    labels = labeled_data['label']
    inputs = labeled_data.drop('label', axis=1)
    return train_test_split(inputs, labels, test_size=testSize)

def get_heat_map(avg_by_bin):
     # Heat Map
    # need to rename the '5 meter' file to '5' instead of '05' for this to work
    i = 5
    avgs_over_distance = avg_by_bin
    while i <= 50:
        filename_dr = "../../GTRI_drone_data/bothon-01.csv" 
        filename_bg = "../" % i
        sample_dr = read_hackrf_sweep_file_and_merge(filename_dr)
        sample_bg = read_hackrf_sweep_file_and_merge(filename_bg)
        avg_by_bin_dr = get_mean_by_bin(sample_dr)
        avg_by_bin_bg = get_mean_by_bin(sample_bg)
        if i is 5:
            x = 0
        else:

            avgs_over_distance_dr = np.append(avgs_over_distance_dr, avg_by_bin_dr)
            avgs_over_distance_bg = np.append(avgs_over_distance_bg, avg_by_bin_bg)
        i = i + 5
    avgs_over_distance_dr = np.reshape(avgs_over_distance, (-1, 180))
    avgs_over_distance_bg = np.reshape(avgs_over_distance, (-1, 180))
    fig1, ax1 = plt.subplots()
    im1 = ax1.imshow(avgs_over_distance_dr)
    fig2, ax2 = plt.subplots()
    im2 = ax2.imshow(avgs_over_distance_bg)
    ax1.set_title("HackRF bins vs Distance to Drone")
    plt.savefig('../figures/heatmap_dr.png')
    ax2.set_title("HackRF bins vs Background Noise")
    plt.savefig('../figures/heatmap_bg.png')



def make_svm(x_train: pd.DataFrame, x_test: pd.DataFrame, y_train: pd.DataFrame, y_test: pd.DataFrame):
    clf = SVC(gamma='auto')
    return(clf.fit(x_train, y_train))

def plot_learning_curve(estimator: SVC, title, X, y):
    plt.figure()
    plt.title(title)
    plt.xlabel("Training Examples")
    plt.ylabel("Score")
    train_sizes, train_scores, test_scores = learning_curve(estimator, X, y)
    train_scores_mean = np.mean(train_scores, axis = 1)
    train_scores_std = np.std(train_scores, axis=1)
    test_scores_mean = np.mean(test_scores, axis=1)
    test_scores_std = np.std(test_scores, axis=1)

    plt.grid()

    plt.fill_between(train_sizes, train_scores_mean - train_scores_std,
                     train_scores_mean + train_scores_std, alpha=0.1,
                     color="r")
    plt.fill_between(train_sizes, test_scores_mean - test_scores_std,
                     test_scores_mean + test_scores_std, alpha=0.1, color="g")
    plt.plot(train_sizes, train_scores_mean, 'o-', color="r",
             label="Training score")
    plt.plot(train_sizes, test_scores_mean, 'o-', color="g",
             label="Cross-validation score")

    plt.legend(loc="best")
    return plt



def get_scatterplot(filename1, filename2):
    # Heat Map
    # need to rename the '5 meter' file to '5' instead of '05' for this to work
    sample_br = read_hackrf_sweep_file_and_merge(filename1)
    sample_dr = read_hackrf_sweep_file_and_merge(filename2)


    print(sample_dr)

    avg_by_bin_br = get_mean_by_bin(sample_br)
    avg_by_bin_dr = get_mean_by_bin(sample_dr)
    #avgs_over_distance_dr = np.reshape(avgs_over_distance, (-1, 180))
    fig1, ax1 = plt.subplots()

    print(avg_by_bin_dr)
    ax1.scatter(avg_by_bin_br.index, avg_by_bin_br.values, c="b", label="background only")
    ax1.scatter(avg_by_bin_dr.index, avg_by_bin_dr.values, c="r", label="drone on")

    plt.legend(loc='upper left')

    ax1.set_title("Background vs Drone Activity")
    #plt.ylim(-75, -50)
    plt.xlabel("Frequency (gHz)")
    plt.ylabel("Signal strength (dB)")
    plt.savefig('../figures/comparison_scatter.png')


if __name__ == "__main__":
    get_scatterplot('../../GTRI_drone_data/background.csv', '../../GTRI_drone_data/longdistance_withdrone.csv')

'''
if __name__ == "__main__":
    drone_filename = "../data/2019.02.15_dji/2019.02.15.10_meters_dji.csv"
    noise_filename = "../data/2019.02.15_dji/2019.02.15.bg_after_10_meters_dji.csv"
    

if __name__ == "__main__":
    drone_filename = "../data/2019.02.15_dji/2019.02.15.10_meters_dji.csv"
    noise_filename = "../data/2019.02.15_dji/2019.02.15.bg_after_10_meters_dji.csv"

    # filename = "../data/25_meters.csv"
    print("Working in %s" % os.getcwd())
    print("Using file %s" % drone_filename)
    print("Example of reading in 10 meter dji data")
    print("=======================================")
    sample_data = read_hackrf_sweep_file_and_merge(drone_filename)
    sample_data.info()  # just print out some info about the dataframe
    print("---------------------------------------")
    print(sample_data.head(5))
    print("=======================================")
    print("\nExample of getting avg for each bin (pandas Series):")
    print("=======================================")
    avg_by_bin = get_mean_by_bin(sample_data)
    print("Shape: %s" % avg_by_bin.shape)
    print("---------------------------------------")
    print(avg_by_bin.head(4))
    print("\t...")
    print(avg_by_bin.tail(4))
    print("=======================================")
    print("\n Creating a split of our positive and negative examples for use in learning models: ")
    x_train, x_test, y_train, y_test = get_train_test_data(positive=[drone_filename], negative=[noise_filename])
    print("Training examples: " + str(x_train.head()) + "\nTraining Labels: " + str(y_train.head()))
    '''<|MERGE_RESOLUTION|>--- conflicted
+++ resolved
@@ -4,12 +4,7 @@
 import numpy as np
 import matplotlib
 import matplotlib.pyplot as plt
-<<<<<<< HEAD
-import timeit
-
-=======
 from sklearn.svm import SVC
->>>>>>> edbc3dfe
 from sklearn.model_selection import train_test_split
 from sklearn.model_selection import learning_curve
 
